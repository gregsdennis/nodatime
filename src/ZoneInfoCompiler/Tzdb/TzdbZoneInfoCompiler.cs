#region Copyright and license information
// Copyright 2001-2009 Stephen Colebourne
// Copyright 2009-2011 Jon Skeet
// 
// Licensed under the Apache License, Version 2.0 (the "License");
// you may not use this file except in compliance with the License.
// You may obtain a copy of the License at
// 
//     http://www.apache.org/licenses/LICENSE-2.0
// 
// Unless required by applicable law or agreed to in writing, software
// distributed under the License is distributed on an "AS IS" BASIS,
// WITHOUT WARRANTIES OR CONDITIONS OF ANY KIND, either express or implied.
// See the License for the specific language governing permissions and
// limitations under the License.
#endregion

using System;
using System.Collections.Generic;
using System.IO;
using NodaTime.TimeZones;

namespace NodaTime.ZoneInfoCompiler.Tzdb
{
    /// <summary>
    ///   Provides a compiler for Olson (TZDB) zone info files into the internal format used by Noda
    ///   Time for its <see cref="DateTimeZone" /> definitions. This read a set of files and generates
<<<<<<< HEAD
    ///   a resource file with the compiled contents suitable for reading with <see cref="TzdbDateTimeZoneProvider" /> or one of its variants.
=======
    ///   a resource file with the compiled contents suitable for reading with <see cref="TzdbTimeZoneSource" /> or one of its variants.
>>>>>>> b8a1c856
    /// </summary>
    public class TzdbZoneInfoCompiler
    {
        private readonly ILog log;
        private readonly TzdbZoneInfoParser tzdbParser;

        /// <summary>
        ///   Initializes a new instance of the <see cref="TzdbZoneInfoCompiler" /> class.
        /// </summary>
        /// <param name="log">The log to send all output messages to.</param>
        public TzdbZoneInfoCompiler(ILog log)
        {
            this.log = log;
            tzdbParser = new TzdbZoneInfoParser(this.log);
        }

        /// <summary>
        ///   Adds a recurring savings rule to the time zone builder.
        /// </summary>
        /// <param name="builder">The <see cref="DateTimeZoneBuilder" /> to add to.</param>
        /// <param name="nameFormat">The name format pattern.</param>
        /// <param name="ruleSet">The <see cref="ZoneRecurrenceCollection" /> describing the recurring savings.</param>
        private static void AddRecurring(DateTimeZoneBuilder builder, String nameFormat, IEnumerable<ZoneRule> ruleSet)
        {
            foreach (var rule in ruleSet)
            {
                string name = rule.FormatName(nameFormat);
                builder.AddRecurringSavings(rule.Recurrence.WithName(name));
            }
        }

        /// <summary>
        ///   Compiles the specified files and generates the output resource file.
        /// </summary>
        /// <param name="fileList">The enumeration of <see cref="FileInfo" /> objects.</param>
        /// <param name="output">The destination <see cref="DirectoryInfo" /> object.</param>
        /// <returns></returns>
        internal int Compile(string version, IEnumerable<FileInfo> fileList, ResourceOutput output)
        {
            var database = new TzdbDatabase(version);
            ParseAllFiles(fileList, database);
            GenerateDateTimeZones(database, output);
            LogCounts(database);
            return 0;
        }

        /// <summary>
        ///   Returns a newly created <see cref="DateTimeZone" /> built from the given time zone data.
        /// </summary>
        /// <param name="zoneList">The time zone definition parts to add.</param>
        /// <param name="ruleSets">The rule sets map to use in looking up rules for the time zones..</param>
        private static DateTimeZone CreateTimeZone(ZoneList zoneList, IDictionary<string, IList<ZoneRule>> ruleSets)
        {
            var builder = new DateTimeZoneBuilder();
            foreach (Zone zone in zoneList)
            {
                builder.SetStandardOffset(zone.Offset);
                if (zone.Rules == null)
                {
                    builder.SetFixedSavings(zone.Format, Offset.Zero);
                }
                else
                {
                    IList<ZoneRule> ruleSet;
                    if (ruleSets.TryGetValue(zone.Rules, out ruleSet))
                    {
                        AddRecurring(builder, zone.Format, ruleSet);
                    }
                    else
                    {
                        try
                        {
                            // Check if Rules actually just refers to a savings.
                            var savings = ParserHelper.ParseOffset(zone.Rules);
                            builder.SetFixedSavings(zone.Format, savings);
                        }
                        catch (FormatException)
                        {
                            throw new ArgumentException(
                                string.Format("Daylight savings rule name '{0}' for zone {1} is neither a known ruleset nor a fixed offset", 
                                    zone.Rules, zone.Name));
                        }                        
                    }
                }
                if (zone.UntilYear == Int32.MaxValue)
                {
                    break;
                }
                builder.AddCutover(zone.UntilYear, zone.UntilYearOffset);
            }
            return builder.ToDateTimeZone(zoneList.Name);
        }

        public int Execute(string sourceDirectoryName, ResourceOutput output)
        {
            log.Info("Starting compilation of directory {0}", sourceDirectoryName);
            var sourceDirectory = new DirectoryInfo(sourceDirectoryName);
            var fileList = sourceDirectory.GetFiles();
            //// Using this conditional code makes debugging simpler in Visual Studio because exceptions will
            //// be caught by VS and shown with the exception visualizer.
#if DEBUG
            Compile(sourceDirectory.Name, fileList, output);
#else
            try
            {
                Compile(sourceDirectory.Name, fileList, output);
            }
            catch (Exception e)
            {
                log.Error("{0}", e);
                return 2;
            }
#endif
            log.Info("Done compiling time zones.");
            return 0;
        }

        /// <summary>
        ///   Generates the date time zones from the given parsed time zone information object.
        /// </summary>
        /// <remarks>
        ///   <para>
        ///     First we go through the list of time zones and generate an <see cref="DateTimeZone" />
        ///     object for each one. We create a mapping between the time zone name and itself (for
        ///     writing out later). Then we write out the time zone as a resource to the current writer.
        ///   </para>
        ///   <para>
        ///     Second we go through all of the alias mappings and find the actual time zone that they
        ///     map to. we do this by redirecting through aliases until there are no more aliases. This
        ///     allows for on alias to refer to another. We add the alias mapping to the time zone
        ///     mapping created in the first step. When done, we write out the entire mapping as a
        ///     resource. The keys of the mapping can be used as the list of valid time zone ids
        ///     supported by this resource file.
        ///   </para>
        /// </remarks>
        /// <param name="database">The database of parsed zone info records.</param>
        /// <param name="output">The output file <see cref="ResourceOutput" />.</param>
        private static void GenerateDateTimeZones(TzdbDatabase database, ResourceOutput output)
        {
            var timeZoneMap = new Dictionary<string, string>();
            foreach (var zoneList in database.Zones)
            {
                var timeZone = CreateTimeZone(zoneList, database.Rules);
                timeZoneMap.Add(timeZone.Id, timeZone.Id);
                output.WriteTimeZone(timeZone);
            }

            foreach (var key in database.Aliases.Keys)
            {
                var value = database.Aliases[key];
                while (database.Aliases.ContainsKey(value))
                {
                    value = database.Aliases[value];
                }
                timeZoneMap.Add(key, value);
            }
<<<<<<< HEAD
            output.WriteString(TzdbDateTimeZoneProvider.VersionKey, database.Version);
            output.WriteDictionary(TzdbDateTimeZoneProvider.IdMapKey, timeZoneMap);
=======
            output.WriteString(TzdbTimeZoneSource.VersionKey, database.Version);
            output.WriteDictionary(TzdbTimeZoneSource.IdMapKey, timeZoneMap);
>>>>>>> b8a1c856
        }

        /// <summary>
        ///   Writes various informational counts to the log.
        /// </summary>
        /// <param name="database">The database to query for the counts.</param>
        private void LogCounts(TzdbDatabase database)
        {
            log.Info("=======================================");
            log.Info("Rule sets: {0:D}", database.Rules.Count);
            log.Info("Zones:     {0:D}", database.Zones.Count);
            log.Info("Aliases:   {0:D}", database.Aliases.Count);
            log.Info("=======================================");
        }


        /// <summary>
        ///   Parses all of the given files.
        /// </summary>
        /// <param name="files">The <see cref="IEnumerable{T}" /> of <see cref="FileInfo" /> objects.</param>
        /// <param name="database">The <see cref="TzdbDatabase" /> where the parsed data is placed.</param>
        private void ParseAllFiles(IEnumerable<FileInfo> files, TzdbDatabase database)
        {
            foreach (var file in files)
            {
                log.Info("Parsing file {0} . . .", file.Name);
                ParseFile(file, database);
            }
        }

        /// <summary>
        ///   Parses the file defined by the given <see cref="FileInfo" />.
        /// </summary>
        /// <remarks>
        ///   Currently this compiler only handles files in the Olson (TZDB) zone info format.
        /// </remarks>
        /// <param name="file">The file to parse.</param>
        /// <param name="database">The <see cref="TzdbDatabase" /> where the parsed data is placed.</param>
        internal void ParseFile(FileInfo file, TzdbDatabase database)
        {
            log.FileName = file.Name;
            try
            {
                using (FileStream stream = file.OpenRead())
                {
                    tzdbParser.Parse(stream, database);
                }
            }
            finally
            {
                log.FileName = null;
            }
        }
    }
}
<|MERGE_RESOLUTION|>--- conflicted
+++ resolved
@@ -1,250 +1,241 @@
-#region Copyright and license information
-// Copyright 2001-2009 Stephen Colebourne
-// Copyright 2009-2011 Jon Skeet
-// 
-// Licensed under the Apache License, Version 2.0 (the "License");
-// you may not use this file except in compliance with the License.
-// You may obtain a copy of the License at
-// 
-//     http://www.apache.org/licenses/LICENSE-2.0
-// 
-// Unless required by applicable law or agreed to in writing, software
-// distributed under the License is distributed on an "AS IS" BASIS,
-// WITHOUT WARRANTIES OR CONDITIONS OF ANY KIND, either express or implied.
-// See the License for the specific language governing permissions and
-// limitations under the License.
-#endregion
-
-using System;
-using System.Collections.Generic;
-using System.IO;
-using NodaTime.TimeZones;
-
-namespace NodaTime.ZoneInfoCompiler.Tzdb
-{
-    /// <summary>
-    ///   Provides a compiler for Olson (TZDB) zone info files into the internal format used by Noda
-    ///   Time for its <see cref="DateTimeZone" /> definitions. This read a set of files and generates
-<<<<<<< HEAD
-    ///   a resource file with the compiled contents suitable for reading with <see cref="TzdbDateTimeZoneProvider" /> or one of its variants.
-=======
-    ///   a resource file with the compiled contents suitable for reading with <see cref="TzdbTimeZoneSource" /> or one of its variants.
->>>>>>> b8a1c856
-    /// </summary>
-    public class TzdbZoneInfoCompiler
-    {
-        private readonly ILog log;
-        private readonly TzdbZoneInfoParser tzdbParser;
-
-        /// <summary>
-        ///   Initializes a new instance of the <see cref="TzdbZoneInfoCompiler" /> class.
-        /// </summary>
-        /// <param name="log">The log to send all output messages to.</param>
-        public TzdbZoneInfoCompiler(ILog log)
-        {
-            this.log = log;
-            tzdbParser = new TzdbZoneInfoParser(this.log);
-        }
-
-        /// <summary>
-        ///   Adds a recurring savings rule to the time zone builder.
-        /// </summary>
-        /// <param name="builder">The <see cref="DateTimeZoneBuilder" /> to add to.</param>
-        /// <param name="nameFormat">The name format pattern.</param>
-        /// <param name="ruleSet">The <see cref="ZoneRecurrenceCollection" /> describing the recurring savings.</param>
-        private static void AddRecurring(DateTimeZoneBuilder builder, String nameFormat, IEnumerable<ZoneRule> ruleSet)
-        {
-            foreach (var rule in ruleSet)
-            {
-                string name = rule.FormatName(nameFormat);
-                builder.AddRecurringSavings(rule.Recurrence.WithName(name));
-            }
-        }
-
-        /// <summary>
-        ///   Compiles the specified files and generates the output resource file.
-        /// </summary>
-        /// <param name="fileList">The enumeration of <see cref="FileInfo" /> objects.</param>
-        /// <param name="output">The destination <see cref="DirectoryInfo" /> object.</param>
-        /// <returns></returns>
-        internal int Compile(string version, IEnumerable<FileInfo> fileList, ResourceOutput output)
-        {
-            var database = new TzdbDatabase(version);
-            ParseAllFiles(fileList, database);
-            GenerateDateTimeZones(database, output);
-            LogCounts(database);
-            return 0;
-        }
-
-        /// <summary>
-        ///   Returns a newly created <see cref="DateTimeZone" /> built from the given time zone data.
-        /// </summary>
-        /// <param name="zoneList">The time zone definition parts to add.</param>
-        /// <param name="ruleSets">The rule sets map to use in looking up rules for the time zones..</param>
-        private static DateTimeZone CreateTimeZone(ZoneList zoneList, IDictionary<string, IList<ZoneRule>> ruleSets)
-        {
-            var builder = new DateTimeZoneBuilder();
-            foreach (Zone zone in zoneList)
-            {
-                builder.SetStandardOffset(zone.Offset);
-                if (zone.Rules == null)
-                {
-                    builder.SetFixedSavings(zone.Format, Offset.Zero);
-                }
-                else
-                {
-                    IList<ZoneRule> ruleSet;
-                    if (ruleSets.TryGetValue(zone.Rules, out ruleSet))
-                    {
-                        AddRecurring(builder, zone.Format, ruleSet);
-                    }
-                    else
-                    {
-                        try
-                        {
-                            // Check if Rules actually just refers to a savings.
-                            var savings = ParserHelper.ParseOffset(zone.Rules);
-                            builder.SetFixedSavings(zone.Format, savings);
-                        }
-                        catch (FormatException)
-                        {
-                            throw new ArgumentException(
-                                string.Format("Daylight savings rule name '{0}' for zone {1} is neither a known ruleset nor a fixed offset", 
-                                    zone.Rules, zone.Name));
-                        }                        
-                    }
-                }
-                if (zone.UntilYear == Int32.MaxValue)
-                {
-                    break;
-                }
-                builder.AddCutover(zone.UntilYear, zone.UntilYearOffset);
-            }
-            return builder.ToDateTimeZone(zoneList.Name);
-        }
-
-        public int Execute(string sourceDirectoryName, ResourceOutput output)
-        {
-            log.Info("Starting compilation of directory {0}", sourceDirectoryName);
-            var sourceDirectory = new DirectoryInfo(sourceDirectoryName);
-            var fileList = sourceDirectory.GetFiles();
-            //// Using this conditional code makes debugging simpler in Visual Studio because exceptions will
-            //// be caught by VS and shown with the exception visualizer.
-#if DEBUG
-            Compile(sourceDirectory.Name, fileList, output);
-#else
-            try
-            {
-                Compile(sourceDirectory.Name, fileList, output);
-            }
-            catch (Exception e)
-            {
-                log.Error("{0}", e);
-                return 2;
-            }
-#endif
-            log.Info("Done compiling time zones.");
-            return 0;
-        }
-
-        /// <summary>
-        ///   Generates the date time zones from the given parsed time zone information object.
-        /// </summary>
-        /// <remarks>
-        ///   <para>
-        ///     First we go through the list of time zones and generate an <see cref="DateTimeZone" />
-        ///     object for each one. We create a mapping between the time zone name and itself (for
-        ///     writing out later). Then we write out the time zone as a resource to the current writer.
-        ///   </para>
-        ///   <para>
-        ///     Second we go through all of the alias mappings and find the actual time zone that they
-        ///     map to. we do this by redirecting through aliases until there are no more aliases. This
-        ///     allows for on alias to refer to another. We add the alias mapping to the time zone
-        ///     mapping created in the first step. When done, we write out the entire mapping as a
-        ///     resource. The keys of the mapping can be used as the list of valid time zone ids
-        ///     supported by this resource file.
-        ///   </para>
-        /// </remarks>
-        /// <param name="database">The database of parsed zone info records.</param>
-        /// <param name="output">The output file <see cref="ResourceOutput" />.</param>
-        private static void GenerateDateTimeZones(TzdbDatabase database, ResourceOutput output)
-        {
-            var timeZoneMap = new Dictionary<string, string>();
-            foreach (var zoneList in database.Zones)
-            {
-                var timeZone = CreateTimeZone(zoneList, database.Rules);
-                timeZoneMap.Add(timeZone.Id, timeZone.Id);
-                output.WriteTimeZone(timeZone);
-            }
-
-            foreach (var key in database.Aliases.Keys)
-            {
-                var value = database.Aliases[key];
-                while (database.Aliases.ContainsKey(value))
-                {
-                    value = database.Aliases[value];
-                }
-                timeZoneMap.Add(key, value);
-            }
-<<<<<<< HEAD
-            output.WriteString(TzdbDateTimeZoneProvider.VersionKey, database.Version);
-            output.WriteDictionary(TzdbDateTimeZoneProvider.IdMapKey, timeZoneMap);
-=======
-            output.WriteString(TzdbTimeZoneSource.VersionKey, database.Version);
-            output.WriteDictionary(TzdbTimeZoneSource.IdMapKey, timeZoneMap);
->>>>>>> b8a1c856
-        }
-
-        /// <summary>
-        ///   Writes various informational counts to the log.
-        /// </summary>
-        /// <param name="database">The database to query for the counts.</param>
-        private void LogCounts(TzdbDatabase database)
-        {
-            log.Info("=======================================");
-            log.Info("Rule sets: {0:D}", database.Rules.Count);
-            log.Info("Zones:     {0:D}", database.Zones.Count);
-            log.Info("Aliases:   {0:D}", database.Aliases.Count);
-            log.Info("=======================================");
-        }
-
-
-        /// <summary>
-        ///   Parses all of the given files.
-        /// </summary>
-        /// <param name="files">The <see cref="IEnumerable{T}" /> of <see cref="FileInfo" /> objects.</param>
-        /// <param name="database">The <see cref="TzdbDatabase" /> where the parsed data is placed.</param>
-        private void ParseAllFiles(IEnumerable<FileInfo> files, TzdbDatabase database)
-        {
-            foreach (var file in files)
-            {
-                log.Info("Parsing file {0} . . .", file.Name);
-                ParseFile(file, database);
-            }
-        }
-
-        /// <summary>
-        ///   Parses the file defined by the given <see cref="FileInfo" />.
-        /// </summary>
-        /// <remarks>
-        ///   Currently this compiler only handles files in the Olson (TZDB) zone info format.
-        /// </remarks>
-        /// <param name="file">The file to parse.</param>
-        /// <param name="database">The <see cref="TzdbDatabase" /> where the parsed data is placed.</param>
-        internal void ParseFile(FileInfo file, TzdbDatabase database)
-        {
-            log.FileName = file.Name;
-            try
-            {
-                using (FileStream stream = file.OpenRead())
-                {
-                    tzdbParser.Parse(stream, database);
-                }
-            }
-            finally
-            {
-                log.FileName = null;
-            }
-        }
-    }
-}
+#region Copyright and license information
+// Copyright 2001-2009 Stephen Colebourne
+// Copyright 2009-2011 Jon Skeet
+// 
+// Licensed under the Apache License, Version 2.0 (the "License");
+// you may not use this file except in compliance with the License.
+// You may obtain a copy of the License at
+// 
+//     http://www.apache.org/licenses/LICENSE-2.0
+// 
+// Unless required by applicable law or agreed to in writing, software
+// distributed under the License is distributed on an "AS IS" BASIS,
+// WITHOUT WARRANTIES OR CONDITIONS OF ANY KIND, either express or implied.
+// See the License for the specific language governing permissions and
+// limitations under the License.
+#endregion
+
+using System;
+using System.Collections.Generic;
+using System.IO;
+using NodaTime.TimeZones;
+
+namespace NodaTime.ZoneInfoCompiler.Tzdb
+{
+    /// <summary>
+    ///   Provides a compiler for Olson (TZDB) zone info files into the internal format used by Noda
+    ///   Time for its <see cref="DateTimeZone" /> definitions. This read a set of files and generates
+    ///   a resource file with the compiled contents suitable for reading with <see cref="TzdbTimeZoneSource" /> or one of its variants.
+    /// </summary>
+    public class TzdbZoneInfoCompiler
+    {
+        private readonly ILog log;
+        private readonly TzdbZoneInfoParser tzdbParser;
+
+        /// <summary>
+        ///   Initializes a new instance of the <see cref="TzdbZoneInfoCompiler" /> class.
+        /// </summary>
+        /// <param name="log">The log to send all output messages to.</param>
+        public TzdbZoneInfoCompiler(ILog log)
+        {
+            this.log = log;
+            tzdbParser = new TzdbZoneInfoParser(this.log);
+        }
+
+        /// <summary>
+        ///   Adds a recurring savings rule to the time zone builder.
+        /// </summary>
+        /// <param name="builder">The <see cref="DateTimeZoneBuilder" /> to add to.</param>
+        /// <param name="nameFormat">The name format pattern.</param>
+        /// <param name="ruleSet">The <see cref="ZoneRecurrenceCollection" /> describing the recurring savings.</param>
+        private static void AddRecurring(DateTimeZoneBuilder builder, String nameFormat, IEnumerable<ZoneRule> ruleSet)
+        {
+            foreach (var rule in ruleSet)
+            {
+                string name = rule.FormatName(nameFormat);
+                builder.AddRecurringSavings(rule.Recurrence.WithName(name));
+            }
+        }
+
+        /// <summary>
+        ///   Compiles the specified files and generates the output resource file.
+        /// </summary>
+        /// <param name="fileList">The enumeration of <see cref="FileInfo" /> objects.</param>
+        /// <param name="output">The destination <see cref="DirectoryInfo" /> object.</param>
+        /// <returns></returns>
+        internal int Compile(string version, IEnumerable<FileInfo> fileList, ResourceOutput output)
+        {
+            var database = new TzdbDatabase(version);
+            ParseAllFiles(fileList, database);
+            GenerateDateTimeZones(database, output);
+            LogCounts(database);
+            return 0;
+        }
+
+        /// <summary>
+        ///   Returns a newly created <see cref="DateTimeZone" /> built from the given time zone data.
+        /// </summary>
+        /// <param name="zoneList">The time zone definition parts to add.</param>
+        /// <param name="ruleSets">The rule sets map to use in looking up rules for the time zones..</param>
+        private static DateTimeZone CreateTimeZone(ZoneList zoneList, IDictionary<string, IList<ZoneRule>> ruleSets)
+        {
+            var builder = new DateTimeZoneBuilder();
+            foreach (Zone zone in zoneList)
+            {
+                builder.SetStandardOffset(zone.Offset);
+                if (zone.Rules == null)
+                {
+                    builder.SetFixedSavings(zone.Format, Offset.Zero);
+                }
+                else
+                {
+                    IList<ZoneRule> ruleSet;
+                    if (ruleSets.TryGetValue(zone.Rules, out ruleSet))
+                    {
+                        AddRecurring(builder, zone.Format, ruleSet);
+                    }
+                    else
+                    {
+                        try
+                        {
+                            // Check if Rules actually just refers to a savings.
+                            var savings = ParserHelper.ParseOffset(zone.Rules);
+                            builder.SetFixedSavings(zone.Format, savings);
+                        }
+                        catch (FormatException)
+                        {
+                            throw new ArgumentException(
+                                string.Format("Daylight savings rule name '{0}' for zone {1} is neither a known ruleset nor a fixed offset", 
+                                    zone.Rules, zone.Name));
+                        }                        
+                    }
+                }
+                if (zone.UntilYear == Int32.MaxValue)
+                {
+                    break;
+                }
+                builder.AddCutover(zone.UntilYear, zone.UntilYearOffset);
+            }
+            return builder.ToDateTimeZone(zoneList.Name);
+        }
+
+        public int Execute(string sourceDirectoryName, ResourceOutput output)
+        {
+            log.Info("Starting compilation of directory {0}", sourceDirectoryName);
+            var sourceDirectory = new DirectoryInfo(sourceDirectoryName);
+            var fileList = sourceDirectory.GetFiles();
+            //// Using this conditional code makes debugging simpler in Visual Studio because exceptions will
+            //// be caught by VS and shown with the exception visualizer.
+#if DEBUG
+            Compile(sourceDirectory.Name, fileList, output);
+#else
+            try
+            {
+                Compile(sourceDirectory.Name, fileList, output);
+            }
+            catch (Exception e)
+            {
+                log.Error("{0}", e);
+                return 2;
+            }
+#endif
+            log.Info("Done compiling time zones.");
+            return 0;
+        }
+
+        /// <summary>
+        ///   Generates the date time zones from the given parsed time zone information object.
+        /// </summary>
+        /// <remarks>
+        ///   <para>
+        ///     First we go through the list of time zones and generate an <see cref="DateTimeZone" />
+        ///     object for each one. We create a mapping between the time zone name and itself (for
+        ///     writing out later). Then we write out the time zone as a resource to the current writer.
+        ///   </para>
+        ///   <para>
+        ///     Second we go through all of the alias mappings and find the actual time zone that they
+        ///     map to. we do this by redirecting through aliases until there are no more aliases. This
+        ///     allows for on alias to refer to another. We add the alias mapping to the time zone
+        ///     mapping created in the first step. When done, we write out the entire mapping as a
+        ///     resource. The keys of the mapping can be used as the list of valid time zone ids
+        ///     supported by this resource file.
+        ///   </para>
+        /// </remarks>
+        /// <param name="database">The database of parsed zone info records.</param>
+        /// <param name="output">The output file <see cref="ResourceOutput" />.</param>
+        private static void GenerateDateTimeZones(TzdbDatabase database, ResourceOutput output)
+        {
+            var timeZoneMap = new Dictionary<string, string>();
+            foreach (var zoneList in database.Zones)
+            {
+                var timeZone = CreateTimeZone(zoneList, database.Rules);
+                timeZoneMap.Add(timeZone.Id, timeZone.Id);
+                output.WriteTimeZone(timeZone);
+            }
+
+            foreach (var key in database.Aliases.Keys)
+            {
+                var value = database.Aliases[key];
+                while (database.Aliases.ContainsKey(value))
+                {
+                    value = database.Aliases[value];
+                }
+                timeZoneMap.Add(key, value);
+            }
+            output.WriteString(TzdbTimeZoneSource.VersionKey, database.Version);
+            output.WriteDictionary(TzdbTimeZoneSource.IdMapKey, timeZoneMap);
+        }
+
+        /// <summary>
+        ///   Writes various informational counts to the log.
+        /// </summary>
+        /// <param name="database">The database to query for the counts.</param>
+        private void LogCounts(TzdbDatabase database)
+        {
+            log.Info("=======================================");
+            log.Info("Rule sets: {0:D}", database.Rules.Count);
+            log.Info("Zones:     {0:D}", database.Zones.Count);
+            log.Info("Aliases:   {0:D}", database.Aliases.Count);
+            log.Info("=======================================");
+        }
+
+
+        /// <summary>
+        ///   Parses all of the given files.
+        /// </summary>
+        /// <param name="files">The <see cref="IEnumerable{T}" /> of <see cref="FileInfo" /> objects.</param>
+        /// <param name="database">The <see cref="TzdbDatabase" /> where the parsed data is placed.</param>
+        private void ParseAllFiles(IEnumerable<FileInfo> files, TzdbDatabase database)
+        {
+            foreach (var file in files)
+            {
+                log.Info("Parsing file {0} . . .", file.Name);
+                ParseFile(file, database);
+            }
+        }
+
+        /// <summary>
+        ///   Parses the file defined by the given <see cref="FileInfo" />.
+        /// </summary>
+        /// <remarks>
+        ///   Currently this compiler only handles files in the Olson (TZDB) zone info format.
+        /// </remarks>
+        /// <param name="file">The file to parse.</param>
+        /// <param name="database">The <see cref="TzdbDatabase" /> where the parsed data is placed.</param>
+        internal void ParseFile(FileInfo file, TzdbDatabase database)
+        {
+            log.FileName = file.Name;
+            try
+            {
+                using (FileStream stream = file.OpenRead())
+                {
+                    tzdbParser.Parse(stream, database);
+                }
+            }
+            finally
+            {
+                log.FileName = null;
+            }
+        }
+    }
+}